package auth

import (
	"context"
	"errors"
	"fmt"
	"github.com/golang-jwt/jwt/v5"
	"net/http"
	"path"
	"strings"
	"sync"
	"time"

	"github.com/sagoo-cloud/nexframe/configs"
)

// JWTMiddleware 接口定义
type JWTMiddleware interface {
	Middleware(next http.Handler) http.Handler
	GenerateTokenPair(username string) (*TokenPair, error)
	RefreshToken(refreshToken string) (*TokenPair, error)
}

const (
	TokenTypeAccess  = "access"
	TokenTypeRefresh = "refresh"
)

// 自定义错误
var (
	ErrMissingJwtToken        = errors.New("缺少JWT令牌")
	ErrTokenInvalid           = errors.New("令牌无效")
	ErrTokenExpired           = errors.New("JWT令牌已过期")
	ErrTokenParseFail         = errors.New("解析JWT令牌失败")
	ErrUnSupportSigningMethod = errors.New("不支持的签名方法")
	ErrInvalidTokenType       = errors.New("非访问令牌")
	ErrNilConfig              = errors.New("配置为空")
)

// TokenClaims 的对象池
var tokenClaimsPool = sync.Pool{
	New: func() interface{} {
		return &TokenClaims{}
	},
}

// TokenPair 存储访问令牌和刷新令牌
type TokenPair struct {
	AccessToken  string
	RefreshToken string
}

type authKey struct{}

// AuthClaims 定义认证声明的接口
type AuthClaims interface {
	jwt.Claims
	GetUsername() string
}

// TokenClaims 实现 AuthClaims 接口
type TokenClaims struct {
	Username  string `json:"username"`
	TokenType string `json:"token_type"` // "access" 或 "refresh"
	jwt.RegisteredClaims
}

// GetUsername 返回用户名
func (tc *TokenClaims) GetUsername() string {
	return tc.Username
}

// JwtConfig 定义JWT中间件的配置
type JwtConfig struct {
	configs.TokenConfig
	SigningMethod jwt.SigningMethod
	ErrHandler    func(w http.ResponseWriter, r *http.Request, err error)
}

// jwtMiddleware 实现JWT令牌验证的中间件
type jwtMiddleware struct {
	conf         JwtConfig
	keyFunc      jwt.Keyfunc
	extractToken func(*http.Request) (string, error)
}

// NewJwt 创建新的jwtMiddleware实例
func NewJwt() (*jwtMiddleware, error) {
	cfg := configs.LoadTokenConfig()
	if cfg == nil {
		return nil, ErrNilConfig
	}

	// 添加默认排除路径
	cfg.ExcludePaths = append(cfg.ExcludePaths, "/swagger/index.html", "/swagger/*")

	signingKey, err := parseSigningKey(cfg.SigningKey)
	if err != nil {
		return nil, err
	}

	config := JwtConfig{
		TokenConfig:   *cfg,
		SigningMethod: GetSigningMethod(cfg.Method),
		ErrHandler:    defaultErrorHandler,
	}
	config.SigningKey = signingKey

	jm := &jwtMiddleware{
		conf: config,
		keyFunc: func(token *jwt.Token) (interface{}, error) {
			return signingKey, nil
		},
	}

	if err := jm.initializeTokenExtractor(); err != nil {
		return nil, err
	}

	return jm, nil
}

// parseSigningKey 解析签名密钥
func parseSigningKey(key interface{}) ([]byte, error) {
	switch k := key.(type) {
	case []byte:
		return k, nil
	case string:
		return []byte(k), nil
	default:
		return nil, errors.New("无效的签名密钥类型")
	}
}

// Middleware 返回用于验证JWT令牌的http.Handler
func (jm *jwtMiddleware) Middleware(next http.Handler) http.Handler {
	return http.HandlerFunc(func(w http.ResponseWriter, r *http.Request) {
		// 检查当前路径是否在排除列表中
		if jm.isExcludedPath(r.URL.Path) {
			next.ServeHTTP(w, r)
			return
		}

		token, err := jm.extractToken(r)
		if err != nil {
			jm.conf.ErrHandler(w, r, err)
			return
		}

		claims, err := jm.parseJwtToken(token)
		if err != nil {
			jm.conf.ErrHandler(w, r, err)
			return
		}

		ctx := NewAuthContext(r.Context(), claims)
		next.ServeHTTP(w, r.WithContext(ctx))
	})
}

// initializeTokenExtractor 初始化令牌提取器
func (jm *jwtMiddleware) initializeTokenExtractor() error {
	extractors := map[string]func(*http.Request, string) (string, error){
		"header": extractTokenFromHeader, // 从请求头提取令牌
		"query":  extractTokenFromQuery,  // 从查询参数提取令牌
		"cookie": extractTokenFromCookie, // 从cookie提取令牌
	}

	parts := strings.SplitN(jm.conf.TokenLookup, ":", 2)
	if len(parts) != 2 {
		return fmt.Errorf("无效的令牌查找配置: %s", jm.conf.TokenLookup)
	}

	extractor, ok := extractors[parts[0]]
	if !ok {
		return fmt.Errorf("不支持的令牌查找方法: %s", parts[0])
	}

	jm.extractToken = func(r *http.Request) (string, error) {
		return extractor(r, parts[1])
	}

	return nil
}

// extractTokenFromHeader 从请求头提取令牌
func extractTokenFromHeader(r *http.Request, header string) (string, error) {
	authHeader := r.Header.Get(header)
	if authHeader == "" {
		return "", ErrMissingJwtToken
	}
	parts := strings.SplitN(authHeader, " ", 2)
	if len(parts) != 2 || strings.ToLower(parts[0]) != "bearer" {
		return "", ErrTokenInvalid
	}
	return parts[1], nil
}

// extractTokenFromQuery 从查询参数提取令牌
func extractTokenFromQuery(r *http.Request, param string) (string, error) {
	token := r.URL.Query().Get(param)
	if token == "" {
		return "", ErrMissingJwtToken
	}
	return token, nil
}

// extractTokenFromCookie 从cookie提取令牌
func extractTokenFromCookie(r *http.Request, name string) (string, error) {
	cookie, err := r.Cookie(name)
	if err != nil {
		return "", ErrMissingJwtToken
	}
	return cookie.Value, nil
}

// parseJwtToken 解析JWT令牌
func (jm *jwtMiddleware) parseJwtToken(tokenString string) (AuthClaims, error) {
	claims := tokenClaimsPool.Get().(*TokenClaims)
	defer tokenClaimsPool.Put(claims)

<<<<<<< HEAD
type TokenClaims struct {
	ID       string `json:"id"`
	Username string `json:"username"`
	// 在这里添加你想包含的其他声明
	jwt.RegisteredClaims
}
=======
	*claims = TokenClaims{} // 重置claims
>>>>>>> 76924024

	token, err := jwt.ParseWithClaims(tokenString, claims, func(token *jwt.Token) (interface{}, error) {
		if token.Method.Alg() != jm.conf.SigningMethod.Alg() {
			return nil, ErrUnSupportSigningMethod
		}
		return jm.conf.SigningKey, nil
	})

	if err != nil {
		if errors.Is(err, jwt.ErrTokenExpired) {
			return nil, ErrTokenExpired
		}
		return nil, fmt.Errorf("%w: %v", ErrTokenParseFail, err)
	}

	if !token.Valid {
		return nil, ErrTokenInvalid
	}

	returnClaims := &TokenClaims{
		Username:         claims.Username,
		TokenType:        claims.TokenType,
		RegisteredClaims: claims.RegisteredClaims,
	}

	return returnClaims, nil
}

// GenerateTokenPair 生成新的JWT令牌对
func (jm *jwtMiddleware) GenerateTokenPair(username string) (*TokenPair, error) {
	accessToken, err := jm.createToken(username, TokenTypeAccess, jm.conf.ExpiresTime)
	if err != nil {
		return nil, err
	}

	refreshToken, err := jm.createToken(username, TokenTypeRefresh, jm.conf.RefreshExpiresTime)
	if err != nil {
		return nil, err
	}

	return &TokenPair{
		AccessToken:  accessToken,
		RefreshToken: refreshToken,
	}, nil
}

// createToken 创建单个令牌
func (jm *jwtMiddleware) createToken(username, tokenType string, expiration time.Duration) (string, error) {
	now := time.Now()
	claims := &TokenClaims{
		Username:  username,
		TokenType: tokenType,
		RegisteredClaims: jwt.RegisteredClaims{
			ExpiresAt: jwt.NewNumericDate(now.Add(expiration)),
			IssuedAt:  jwt.NewNumericDate(now),
			NotBefore: jwt.NewNumericDate(now),
			Issuer:    jm.conf.Issuer,
		},
	}

	token := jwt.NewWithClaims(jm.conf.SigningMethod, claims)
	return token.SignedString(jm.conf.SigningKey)
}

// RefreshToken 刷新访问令牌
func (jm *jwtMiddleware) RefreshToken(refreshToken string) (*TokenPair, error) {
	claims, err := jm.parseJwtToken(refreshToken)
	if err != nil {
		return nil, err
	}

	tokenClaims, ok := claims.(*TokenClaims)
	if !ok {
		return nil, ErrTokenInvalid
	}

	if tokenClaims.TokenType != "refresh" {
		return nil, ErrInvalidTokenType
	}

	if tokenClaims.ExpiresAt != nil && tokenClaims.ExpiresAt.Before(time.Now()) {
		return nil, ErrTokenExpired
	}

	return jm.GenerateTokenPair(tokenClaims.Username)
}

// isExcludedPath 检查路径是否在排除列表中
func (jm *jwtMiddleware) isExcludedPath(reqPath string) bool {
	for _, excludePath := range jm.conf.ExcludePaths {
		// 处理通配符情况
		if strings.HasSuffix(excludePath, "*") {
			// 移除末尾的 "*" 并检查请求路径是否以此为前缀
			prefix := strings.TrimSuffix(excludePath, "*")
			if strings.HasPrefix(reqPath, prefix) {
				return true
			}
		} else if matched, _ := path.Match(excludePath, reqPath); matched {
			// 使用 path.Match 处理简单的模式匹配
			return true
		}
	}
	return false
}

// NewAuthContext 将认证声明添加到上下文中
func NewAuthContext(ctx context.Context, claims AuthClaims) context.Context {
	return context.WithValue(ctx, authKey{}, claims)
}

// ClaimsFromContext 从上下文中获取认证声明
func ClaimsFromContext(ctx context.Context) (AuthClaims, bool) {
	claims, ok := ctx.Value(authKey{}).(AuthClaims)
	return claims, ok
}

// GetCurrentUser 获取当前用户名
func GetCurrentUser(ctx context.Context) (string, error) {
	claims, ok := ClaimsFromContext(ctx)
	if !ok {
		return "", errors.New("未找到认证信息")
	}
	return claims.GetUsername(), nil
}

// defaultErrorHandler 默认错误处理函数
func defaultErrorHandler(w http.ResponseWriter, r *http.Request, err error) {
	http.Error(w, err.Error(), http.StatusUnauthorized)
}

// GetSigningMethod 根据方法名返回JWT签名方法
func GetSigningMethod(method string) jwt.SigningMethod {
	switch method {
	case "HS256":
		return jwt.SigningMethodHS256
	case "HS384":
		return jwt.SigningMethodHS384
	case "HS512":
		return jwt.SigningMethodHS512
	default:
		return jwt.SigningMethodHS256
	}
}<|MERGE_RESOLUTION|>--- conflicted
+++ resolved
@@ -60,6 +60,7 @@
 
 // TokenClaims 实现 AuthClaims 接口
 type TokenClaims struct {
+  ID       string `json:"id"`
 	Username  string `json:"username"`
 	TokenType string `json:"token_type"` // "access" 或 "refresh"
 	jwt.RegisteredClaims
@@ -219,17 +220,7 @@
 	claims := tokenClaimsPool.Get().(*TokenClaims)
 	defer tokenClaimsPool.Put(claims)
 
-<<<<<<< HEAD
-type TokenClaims struct {
-	ID       string `json:"id"`
-	Username string `json:"username"`
-	// 在这里添加你想包含的其他声明
-	jwt.RegisteredClaims
-}
-=======
 	*claims = TokenClaims{} // 重置claims
->>>>>>> 76924024
-
 	token, err := jwt.ParseWithClaims(tokenString, claims, func(token *jwt.Token) (interface{}, error) {
 		if token.Method.Alg() != jm.conf.SigningMethod.Alg() {
 			return nil, ErrUnSupportSigningMethod
